--- conflicted
+++ resolved
@@ -112,13 +112,8 @@
     "@types/uuid": "^8.3.0",
     "eslint": "^7.30.0",
     "eslint-plugin-prettier": "^4.0.0",
-<<<<<<< HEAD
     "express": "^4.17.13",
-    "jest": "^27.4.3",
-=======
-    "express": "^4.17.1",
     "jest": "^29.1.2",
->>>>>>> 6d2e2ed1
     "jest-environment-miniflare": "^2.6.0",
     "jest-fetch-mock": "^3.0.3",
     "jest-runner-eslint": "^1.0.1",
